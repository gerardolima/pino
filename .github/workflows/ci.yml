name: CI
on:
  push:
    paths-ignore:
        - 'docs/**'
        - '*.md'
  pull_request:
    paths-ignore:
        - 'docs/**'
        - '*.md'
jobs:
  test:
    name: ${{ matrix.node-version }} ${{ matrix.os }}
    runs-on: ${{ matrix.os }}
    strategy:
      fail-fast: false
      matrix:
        os: [macOS-latest, windows-latest, ubuntu-latest]
<<<<<<< HEAD
        node-version: [12, 14]
=======
        node-version: [10, 12, 13, 14, 16]
>>>>>>> 84408471
    steps:
      - uses: actions/checkout@v2.3.4
      - name: Use Node.js ${{ matrix.node-version }}
        uses: actions/setup-node@v2.1.5
        with:
          node-version: ${{ matrix.node-version }}
      - name: Install
        run: npm i
      - name: Tests
        run: npm run test-ci
      - name: Coveralls Parallel
        uses: coverallsapp/github-action@v1.1.2
        with:
          github-token: ${{ secrets.github_token }}
          parallel: true
          flag-name: run-${{ matrix.node-version }}-${{ matrix.os }}

  coverage:
    needs: test
    runs-on: ubuntu-latest
    steps:
      - name: Coveralls Finished
        uses: coverallsapp/github-action@v1.1.2
        with:
          github-token: ${{ secrets.GITHUB_TOKEN }}
          parallel-finished: true

  automerge:
    needs: test
    runs-on: ubuntu-latest
    steps:
      - uses: fastify/github-action-merge-dependabot@v2.0.0
        with:
          github-token: ${{ secrets.GITHUB_TOKEN }}<|MERGE_RESOLUTION|>--- conflicted
+++ resolved
@@ -16,11 +16,7 @@
       fail-fast: false
       matrix:
         os: [macOS-latest, windows-latest, ubuntu-latest]
-<<<<<<< HEAD
-        node-version: [12, 14]
-=======
-        node-version: [10, 12, 13, 14, 16]
->>>>>>> 84408471
+        node-version: [12, 14, 16]
     steps:
       - uses: actions/checkout@v2.3.4
       - name: Use Node.js ${{ matrix.node-version }}
