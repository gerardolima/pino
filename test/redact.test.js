'use strict'

const { test } = require('tap')
const { sink, once } = require('./helper')
const pino = require('../')

test('redact option – throws if not array', async ({ throws }) => {
  throws(() => {
    pino({ redact: 'req.headers.cookie' })
  })
})

test('redact option – throws if array does not only contain strings', async ({ throws }) => {
  throws(() => {
    pino({ redact: ['req.headers.cookie', {}] })
  })
})

test('redact option – throws if array contains an invalid path', async ({ throws }) => {
  throws(() => {
    pino({ redact: ['req,headers.cookie'] })
  })
})

test('redact.paths option – throws if not array', async ({ throws }) => {
  throws(() => {
    pino({ redact: { paths: 'req.headers.cookie' } })
  })
})

test('redact.paths option – throws if array does not only contain strings', async ({ throws }) => {
  throws(() => {
    pino({ redact: { paths: ['req.headers.cookie', {}] } })
  })
})

test('redact.paths option – throws if array contains an invalid path', async ({ throws }) => {
  throws(() => {
    pino({ redact: { paths: ['req,headers.cookie'] } })
  })
})

test('redact option – top level key', async ({ equal }) => {
  const stream = sink()
  const instance = pino({ redact: ['key'] }, stream)
  instance.info({
    key: { redact: 'me' }
  })
  const { key } = await once(stream, 'data')
  equal(key, '[Redacted]')
})

test('redact option – top level key next level key', async ({ equal }) => {
  const stream = sink()
  const instance = pino({ redact: ['key', 'key.foo'] }, stream)
  instance.info({
    key: { redact: 'me' }
  })
  const { key } = await once(stream, 'data')
  equal(key, '[Redacted]')
})

test('redact option – next level key then top level key', async ({ equal }) => {
  const stream = sink()
  const instance = pino({ redact: ['key.foo', 'key'] }, stream)
  instance.info({
    key: { redact: 'me' }
  })
  const { key } = await once(stream, 'data')
  equal(key, '[Redacted]')
})

test('redact option – object', async ({ equal }) => {
  const stream = sink()
  const instance = pino({ redact: ['req.headers.cookie'] }, stream)
  instance.info({
    req: {
      id: 7915,
      method: 'GET',
      url: '/',
      headers: {
        host: 'localhost:3000',
        connection: 'keep-alive',
        cookie: 'SESSID=298zf09hf012fh2; csrftoken=u32t4o3tb3gg43; _gat=1;'
      },
      remoteAddress: '::ffff:127.0.0.1',
      remotePort: 58022
    }
  })
  const { req } = await once(stream, 'data')
  equal(req.headers.cookie, '[Redacted]')
})

test('redact option – child object', async ({ equal }) => {
  const stream = sink()
  const instance = pino({ redact: ['req.headers.cookie'] }, stream)
  instance.child({
    req: {
      id: 7915,
      method: 'GET',
      url: '/',
      headers: {
        host: 'localhost:3000',
        connection: 'keep-alive',
        cookie: 'SESSID=298zf09hf012fh2; csrftoken=u32t4o3tb3gg43; _gat=1;'
      },
      remoteAddress: '::ffff:127.0.0.1',
      remotePort: 58022
    }
  }).info('message completed')
  const { req } = await once(stream, 'data')
  equal(req.headers.cookie, '[Redacted]')
})

test('redact option – interpolated object', async ({ equal }) => {
  const stream = sink()
  const instance = pino({ redact: ['req.headers.cookie'] }, stream)

  instance.info('test %j', {
    req: {
      id: 7915,
      method: 'GET',
      url: '/',
      headers: {
        host: 'localhost:3000',
        connection: 'keep-alive',
        cookie: 'SESSID=298zf09hf012fh2; csrftoken=u32t4o3tb3gg43; _gat=1;'
      },
      remoteAddress: '::ffff:127.0.0.1',
      remotePort: 58022
    }
  })
  const { msg } = await once(stream, 'data')
  equal(JSON.parse(msg.replace(/test /, '')).req.headers.cookie, '[Redacted]')
})

test('redact.paths option – object', async ({ equal }) => {
  const stream = sink()
  const instance = pino({ redact: { paths: ['req.headers.cookie'] } }, stream)
  instance.info({
    req: {
      id: 7915,
      method: 'GET',
      url: '/',
      headers: {
        host: 'localhost:3000',
        connection: 'keep-alive',
        cookie: 'SESSID=298zf09hf012fh2; csrftoken=u32t4o3tb3gg43; _gat=1;'
      },
      remoteAddress: '::ffff:127.0.0.1',
      remotePort: 58022
    }
  })
  const { req } = await once(stream, 'data')
  equal(req.headers.cookie, '[Redacted]')
})

test('redact.paths option – child object', async ({ equal }) => {
  const stream = sink()
  const instance = pino({ redact: { paths: ['req.headers.cookie'] } }, stream)
  instance.child({
    req: {
      id: 7915,
      method: 'GET',
      url: '/',
      headers: {
        host: 'localhost:3000',
        connection: 'keep-alive',
        cookie: 'SESSID=298zf09hf012fh2; csrftoken=u32t4o3tb3gg43; _gat=1;'
      },
      remoteAddress: '::ffff:127.0.0.1',
      remotePort: 58022
    }
  }).info('message completed')
  const { req } = await once(stream, 'data')
  equal(req.headers.cookie, '[Redacted]')
})

test('redact.paths option – interpolated object', async ({ equal }) => {
  const stream = sink()
  const instance = pino({ redact: { paths: ['req.headers.cookie'] } }, stream)

  instance.info('test %j', {
    req: {
      id: 7915,
      method: 'GET',
      url: '/',
      headers: {
        host: 'localhost:3000',
        connection: 'keep-alive',
        cookie: 'SESSID=298zf09hf012fh2; csrftoken=u32t4o3tb3gg43; _gat=1;'
      },
      remoteAddress: '::ffff:127.0.0.1',
      remotePort: 58022
    }
  })
  const { msg } = await once(stream, 'data')
  equal(JSON.parse(msg.replace(/test /, '')).req.headers.cookie, '[Redacted]')
})

test('redact.censor option – sets the redact value', async ({ equal }) => {
  const stream = sink()
  const instance = pino({ redact: { paths: ['req.headers.cookie'], censor: 'test' } }, stream)
  instance.info({
    req: {
      id: 7915,
      method: 'GET',
      url: '/',
      headers: {
        host: 'localhost:3000',
        connection: 'keep-alive',
        cookie: 'SESSID=298zf09hf012fh2; csrftoken=u32t4o3tb3gg43; _gat=1;'
      },
      remoteAddress: '::ffff:127.0.0.1',
      remotePort: 58022
    }
  })
  const { req } = await once(stream, 'data')
  equal(req.headers.cookie, 'test')
})

test('redact.censor option – can be a function that accepts value and path arguments', async ({ equal }) => {
  const stream = sink()
  const instance = pino({ redact: { paths: ['topLevel'], censor: (value, path) => value + ' ' + path.join('.') } }, stream)
  instance.info({
    topLevel: 'test'
  })
  const { topLevel } = await once(stream, 'data')
  equal(topLevel, 'test topLevel')
})

test('redact.censor option – can be a function that accepts value and path arguments (nested path)', async ({ equal }) => {
  const stream = sink()
  const instance = pino({ redact: { paths: ['req.headers.cookie'], censor: (value, path) => value + ' ' + path.join('.') } }, stream)
  instance.info({
    req: {
      id: 7915,
      method: 'GET',
      url: '/',
      headers: {
        host: 'localhost:3000',
        connection: 'keep-alive',
        cookie: 'SESSID=298zf09hf012fh2; csrftoken=u32t4o3tb3gg43; _gat=1;'
      },
      remoteAddress: '::ffff:127.0.0.1',
      remotePort: 58022
    }
  })
  const { req } = await once(stream, 'data')
  equal(req.headers.cookie, 'SESSID=298zf09hf012fh2; csrftoken=u32t4o3tb3gg43; _gat=1; req.headers.cookie')
})

test('redact.remove option – removes both key and value', async ({ equal }) => {
  const stream = sink()
  const instance = pino({ redact: { paths: ['req.headers.cookie'], remove: true } }, stream)
  instance.info({
    req: {
      id: 7915,
      method: 'GET',
      url: '/',
      headers: {
        host: 'localhost:3000',
        connection: 'keep-alive',
        cookie: 'SESSID=298zf09hf012fh2; csrftoken=u32t4o3tb3gg43; _gat=1;'
      },
      remoteAddress: '::ffff:127.0.0.1',
      remotePort: 58022
    }
  })
  const { req } = await once(stream, 'data')
  equal('cookie' in req.headers, false)
})

test('redact.remove – top level key - object value', async ({ equal }) => {
  const stream = sink()
  const instance = pino({ redact: { paths: ['key'], remove: true } }, stream)
  instance.info({
    key: { redact: 'me' }
  })
  const o = await once(stream, 'data')
  equal('key' in o, false)
})

test('redact.remove – top level key - number value', async ({ equal }) => {
  const stream = sink()
  const instance = pino({ redact: { paths: ['key'], remove: true } }, stream)
  instance.info({
    key: 1
  })
  const o = await once(stream, 'data')
  equal('key' in o, false)
})

test('redact.remove – top level key - boolean value', async ({ equal }) => {
  const stream = sink()
  const instance = pino({ redact: { paths: ['key'], remove: true } }, stream)
  instance.info({
    key: false
  })
  const o = await once(stream, 'data')
  equal('key' in o, false)
})

test('redact.remove – top level key in child logger', async ({ equal }) => {
  const stream = sink()
  const opts = { redact: { paths: ['key'], remove: true } }
  const instance = pino(opts, stream).child({ key: { redact: 'me' } })
  instance.info('test')
  const o = await once(stream, 'data')
  equal('key' in o, false)
})

test('redact.paths preserves original object values after the log write', async ({ equal }) => {
  const stream = sink()
  const instance = pino({ redact: ['req.headers.cookie'] }, stream)
  const obj = {
    req: {
      id: 7915,
      method: 'GET',
      url: '/',
      headers: {
        host: 'localhost:3000',
        connection: 'keep-alive',
        cookie: 'SESSID=298zf09hf012fh2; csrftoken=u32t4o3tb3gg43; _gat=1;'
      },
      remoteAddress: '::ffff:127.0.0.1',
      remotePort: 58022
    }
  }
  instance.info(obj)
  const o = await once(stream, 'data')
  equal(o.req.headers.cookie, '[Redacted]')
  equal(obj.req.headers.cookie, 'SESSID=298zf09hf012fh2; csrftoken=u32t4o3tb3gg43; _gat=1;')
})

test('redact.paths preserves original object values after the log write', async ({ equal }) => {
  const stream = sink()
  const instance = pino({ redact: { paths: ['req.headers.cookie'] } }, stream)
  const obj = {
    req: {
      id: 7915,
      method: 'GET',
      url: '/',
      headers: {
        host: 'localhost:3000',
        connection: 'keep-alive',
        cookie: 'SESSID=298zf09hf012fh2; csrftoken=u32t4o3tb3gg43; _gat=1;'
      },
      remoteAddress: '::ffff:127.0.0.1',
      remotePort: 58022
    }
  }
  instance.info(obj)
  const o = await once(stream, 'data')
  equal(o.req.headers.cookie, '[Redacted]')
  equal(obj.req.headers.cookie, 'SESSID=298zf09hf012fh2; csrftoken=u32t4o3tb3gg43; _gat=1;')
})

test('redact.censor preserves original object values after the log write', async ({ equal }) => {
  const stream = sink()
  const instance = pino({ redact: { paths: ['req.headers.cookie'], censor: 'test' } }, stream)
  const obj = {
    req: {
      id: 7915,
      method: 'GET',
      url: '/',
      headers: {
        host: 'localhost:3000',
        connection: 'keep-alive',
        cookie: 'SESSID=298zf09hf012fh2; csrftoken=u32t4o3tb3gg43; _gat=1;'
      },
      remoteAddress: '::ffff:127.0.0.1',
      remotePort: 58022
    }
  }
  instance.info(obj)
  const o = await once(stream, 'data')
  equal(o.req.headers.cookie, 'test')
  equal(obj.req.headers.cookie, 'SESSID=298zf09hf012fh2; csrftoken=u32t4o3tb3gg43; _gat=1;')
})

test('redact.remove preserves original object values after the log write', async ({ equal }) => {
  const stream = sink()
  const instance = pino({ redact: { paths: ['req.headers.cookie'], remove: true } }, stream)
  const obj = {
    req: {
      id: 7915,
      method: 'GET',
      url: '/',
      headers: {
        host: 'localhost:3000',
        connection: 'keep-alive',
        cookie: 'SESSID=298zf09hf012fh2; csrftoken=u32t4o3tb3gg43; _gat=1;'
      },
      remoteAddress: '::ffff:127.0.0.1',
      remotePort: 58022
    }
  }
  instance.info(obj)
  const o = await once(stream, 'data')
  equal('cookie' in o.req.headers, false)
  equal('cookie' in obj.req.headers, true)
})

test('redact – supports last position wildcard paths', async ({ equal }) => {
  const stream = sink()
  const instance = pino({ redact: ['req.headers.*'] }, stream)
  instance.info({
    req: {
      id: 7915,
      method: 'GET',
      url: '/',
      headers: {
        host: 'localhost:3000',
        connection: 'keep-alive',
        cookie: 'SESSID=298zf09hf012fh2; csrftoken=u32t4o3tb3gg43; _gat=1;'
      },
      remoteAddress: '::ffff:127.0.0.1',
      remotePort: 58022
    }
  })
  const { req } = await once(stream, 'data')
  equal(req.headers.cookie, '[Redacted]')
  equal(req.headers.host, '[Redacted]')
  equal(req.headers.connection, '[Redacted]')
})

test('redact – supports first position wildcard paths', async ({ equal }) => {
  const stream = sink()
  const instance = pino({ redact: ['*.headers'] }, stream)
  instance.info({
    req: {
      id: 7915,
      method: 'GET',
      url: '/',
      headers: {
        host: 'localhost:3000',
        connection: 'keep-alive',
        cookie: 'SESSID=298zf09hf012fh2; csrftoken=u32t4o3tb3gg43; _gat=1;'
      },
      remoteAddress: '::ffff:127.0.0.1',
      remotePort: 58022
    }
  })
  const { req } = await once(stream, 'data')
  equal(req.headers, '[Redacted]')
})

test('redact – supports first position wildcards before other paths', async ({ equal }) => {
  const stream = sink()
  const instance = pino({ redact: ['*.headers.cookie', 'req.id'] }, stream)
  instance.info({
    req: {
      id: 7915,
      method: 'GET',
      url: '/',
      headers: {
        host: 'localhost:3000',
        connection: 'keep-alive',
        cookie: 'SESSID=298zf09hf012fh2; csrftoken=u32t4o3tb3gg43; _gat=1;'
      },
      remoteAddress: '::ffff:127.0.0.1',
      remotePort: 58022
    }
  })
  const { req } = await once(stream, 'data')
  equal(req.headers.cookie, '[Redacted]')
  equal(req.id, '[Redacted]')
})

test('redact – supports first position wildcards after other paths', async ({ equal }) => {
  const stream = sink()
  const instance = pino({ redact: ['req.id', '*.headers.cookie'] }, stream)
  instance.info({
    req: {
      id: 7915,
      method: 'GET',
      url: '/',
      headers: {
        host: 'localhost:3000',
        connection: 'keep-alive',
        cookie: 'SESSID=298zf09hf012fh2; csrftoken=u32t4o3tb3gg43; _gat=1;'
      },
      remoteAddress: '::ffff:127.0.0.1',
      remotePort: 58022
    }
  })
  const { req } = await once(stream, 'data')
  equal(req.headers.cookie, '[Redacted]')
  equal(req.id, '[Redacted]')
})

test('redact – supports first position wildcards after top level keys', async ({ equal }) => {
  const stream = sink()
  const instance = pino({ redact: ['key', '*.headers.cookie'] }, stream)
  instance.info({
    req: {
      id: 7915,
      method: 'GET',
      url: '/',
      headers: {
        host: 'localhost:3000',
        connection: 'keep-alive',
        cookie: 'SESSID=298zf09hf012fh2; csrftoken=u32t4o3tb3gg43; _gat=1;'
      },
      remoteAddress: '::ffff:127.0.0.1',
      remotePort: 58022
    }
  })
  const { req } = await once(stream, 'data')
  equal(req.headers.cookie, '[Redacted]')
})

test('redact – supports top level wildcard', async ({ equal }) => {
  const stream = sink()
  const instance = pino({ redact: ['*'] }, stream)
  instance.info({
    req: {
      id: 7915,
      method: 'GET',
      url: '/',
      headers: {
        host: 'localhost:3000',
        connection: 'keep-alive',
        cookie: 'SESSID=298zf09hf012fh2; csrftoken=u32t4o3tb3gg43; _gat=1;'
      },
      remoteAddress: '::ffff:127.0.0.1',
      remotePort: 58022
    }
  })
  const { req } = await once(stream, 'data')
  equal(req, '[Redacted]')
})

test('redact – supports top level wildcard with a censor function', async ({ equal }) => {
  const stream = sink()
  const instance = pino({
    redact: {
      paths: ['*'],
      censor: () => '[Redacted]'
    }
  }, stream)
  instance.info({
    req: {
      id: 7915,
      method: 'GET',
      url: '/',
      headers: {
        host: 'localhost:3000',
        connection: 'keep-alive',
        cookie: 'SESSID=298zf09hf012fh2; csrftoken=u32t4o3tb3gg43; _gat=1;'
      },
      remoteAddress: '::ffff:127.0.0.1',
      remotePort: 58022
    }
  })
  const { req } = await once(stream, 'data')
  equal(req, '[Redacted]')
})

test('redact – supports top level wildcard and leading wildcard', async ({ equal }) => {
  const stream = sink()
  const instance = pino({ redact: ['*', '*.req'] }, stream)
  instance.info({
    req: {
      id: 7915,
      method: 'GET',
      url: '/',
      headers: {
        host: 'localhost:3000',
        connection: 'keep-alive',
        cookie: 'SESSID=298zf09hf012fh2; csrftoken=u32t4o3tb3gg43; _gat=1;'
      },
      remoteAddress: '::ffff:127.0.0.1',
      remotePort: 58022
    }
  })
  const { req } = await once(stream, 'data')
  equal(req, '[Redacted]')
})

test('redact – supports intermediate wildcard paths', async ({ equal }) => {
  const stream = sink()
  const instance = pino({ redact: ['req.*.cookie'] }, stream)
  instance.info({
    req: {
      id: 7915,
      method: 'GET',
      url: '/',
      headers: {
        host: 'localhost:3000',
        connection: 'keep-alive',
        cookie: 'SESSID=298zf09hf012fh2; csrftoken=u32t4o3tb3gg43; _gat=1;'
      },
      remoteAddress: '::ffff:127.0.0.1',
      remotePort: 58022
    }
  })
  const { req } = await once(stream, 'data')
  equal(req.headers.cookie, '[Redacted]')
})

test('redacts numbers at the top level', async ({ equal }) => {
  const stream = sink()
  const instance = pino({ redact: ['id'] }, stream)
  const obj = {
    id: 7915
  }
  instance.info(obj)
  const o = await once(stream, 'data')
  equal(o.id, '[Redacted]')
})

test('redacts booleans at the top level', async ({ equal }) => {
  const stream = sink()
  const instance = pino({ redact: ['maybe'] }, stream)
  const obj = {
    maybe: true
  }
  instance.info(obj)
  const o = await once(stream, 'data')
  equal(o.maybe, '[Redacted]')
})

test('redacts strings at the top level', async ({ equal }) => {
  const stream = sink()
  const instance = pino({ redact: ['s'] }, stream)
  const obj = {
    s: 's'
  }
  instance.info(obj)
  const o = await once(stream, 'data')
  equal(o.s, '[Redacted]')
})

test('does not redact primitives if not objects', async ({ equal }) => {
  const stream = sink()
  const instance = pino({ redact: ['a.b'] }, stream)
  const obj = {
    a: 42
  }
  instance.info(obj)
  const o = await once(stream, 'data')
  equal(o.a, 42)
})

test('redacts null at the top level', async ({ equal }) => {
  const stream = sink()
  const instance = pino({ redact: ['n'] }, stream)
  const obj = {
    n: null
  }
  instance.info(obj)
  const o = await once(stream, 'data')
  equal(o.n, '[Redacted]')
})

test('supports bracket notation', async ({ equal }) => {
  const stream = sink()
  const instance = pino({ redact: ['a["b.b"]'] }, stream)
  const obj = {
    a: { 'b.b': 'c' }
  }
  instance.info(obj)
  const o = await once(stream, 'data')
  equal(o.a['b.b'], '[Redacted]')
})

test('supports bracket notation with further nesting', async ({ equal }) => {
  const stream = sink()
  const instance = pino({ redact: ['a["b.b"].c'] }, stream)
  const obj = {
    a: { 'b.b': { c: 'd' } }
  }
  instance.info(obj)
  const o = await once(stream, 'data')
  equal(o.a['b.b'].c, '[Redacted]')
})

test('supports bracket notation with empty string as path segment', async ({ equal }) => {
  const stream = sink()
  const instance = pino({ redact: ['a[""].c'] }, stream)
  const obj = {
    a: { '': { c: 'd' } }
  }
  instance.info(obj)
  const o = await once(stream, 'data')
  equal(o.a[''].c, '[Redacted]')
})

test('supports leading bracket notation (single quote)', async ({ equal }) => {
  const stream = sink()
  const instance = pino({ redact: ['[\'a.a\'].b'] }, stream)
  const obj = {
    'a.a': { b: 'c' }
  }
  instance.info(obj)
  const o = await once(stream, 'data')
  equal(o['a.a'].b, '[Redacted]')
})

test('supports leading bracket notation (double quote)', async ({ equal }) => {
  const stream = sink()
  const instance = pino({ redact: ['["a.a"].b'] }, stream)
  const obj = {
    'a.a': { b: 'c' }
  }
  instance.info(obj)
  const o = await once(stream, 'data')
  equal(o['a.a'].b, '[Redacted]')
})

test('supports leading bracket notation (backtick quote)', async ({ equal }) => {
  const stream = sink()
  const instance = pino({ redact: ['[`a.a`].b'] }, stream)
  const obj = {
    'a.a': { b: 'c' }
  }
  instance.info(obj)
  const o = await once(stream, 'data')
  equal(o['a.a'].b, '[Redacted]')
})

test('supports leading bracket notation (single-segment path)', async ({ equal }) => {
  const stream = sink()
  const instance = pino({ redact: ['[`a.a`]'] }, stream)
  const obj = {
    'a.a': { b: 'c' }
  }
  instance.info(obj)
  const o = await once(stream, 'data')
  equal(o['a.a'], '[Redacted]')
})

test('supports leading bracket notation (single-segment path, wilcard)', async ({ equal }) => {
  const stream = sink()
  const instance = pino({ redact: ['[*]'] }, stream)
  const obj = {
    'a.a': { b: 'c' }
  }
  instance.info(obj)
  const o = await once(stream, 'data')
  equal(o['a.a'], '[Redacted]')
})

test('child bindings are redacted using wildcard path', async ({ equal }) => {
  const stream = sink()
  const instance = pino({ redact: ['*.headers.cookie'] }, stream)
  instance.child({
    req: {
      method: 'GET',
      url: '/',
      headers: {
        cookie: 'SESSID=298zf09hf012fh2; csrftoken=u32t4o3tb3gg43; _gat=1;'
      }
    }
  }).info('message completed')
  const { req } = await once(stream, 'data')
  equal(req.headers.cookie, '[Redacted]')
})

test('child bindings are redacted using wildcard and plain path keys', async ({ equal }) => {
  const stream = sink()
  const instance = pino({ redact: ['req.method', '*.headers.cookie'] }, stream)
  instance.child({
    req: {
      method: 'GET',
      url: '/',
      headers: {
        cookie: 'SESSID=298zf09hf012fh2; csrftoken=u32t4o3tb3gg43; _gat=1;'
      }
    }
  }).info('message completed')
  const { req } = await once(stream, 'data')
  equal(req.headers.cookie, '[Redacted]')
  equal(req.method, '[Redacted]')
})

<<<<<<< HEAD
test('redacts boolean at the top level', async ({ equal }) => {
  const stream = sink()
  const instance = pino({ redact: ['msg'] }, stream)
  const obj = {
    s: 's'
  }
  instance.info(obj, true)
  const o = await once(stream, 'data')
  equal(o.s, 's')
  equal(o.msg, '[Redacted]')
=======
test('child can customize redact', async ({ equal }) => {
  const stream = sink()
  const instance = pino({ redact: ['req.method', '*.headers.cookie'] }, stream)
  instance.child({
    req: {
      method: 'GET',
      url: '/',
      headers: {
        cookie: 'SESSID=298zf09hf012fh2; csrftoken=u32t4o3tb3gg43; _gat=1;'
      }
    }
  }, {
    redact: ['req.url']
  }).info('message completed')
  const { req } = await once(stream, 'data')
  equal(req.headers.cookie, 'SESSID=298zf09hf012fh2; csrftoken=u32t4o3tb3gg43; _gat=1;')
  equal(req.method, 'GET')
  equal(req.url, '[Redacted]')
})

test('child can remove parent redact by array', async ({ equal }) => {
  const stream = sink()
  const instance = pino({ redact: ['req.method', '*.headers.cookie'] }, stream)
  instance.child({
    req: {
      method: 'GET',
      url: '/',
      headers: {
        cookie: 'SESSID=298zf09hf012fh2; csrftoken=u32t4o3tb3gg43; _gat=1;'
      }
    }
  }, {
    redact: []
  }).info('message completed')
  const { req } = await once(stream, 'data')
  equal(req.headers.cookie, 'SESSID=298zf09hf012fh2; csrftoken=u32t4o3tb3gg43; _gat=1;')
  equal(req.method, 'GET')
>>>>>>> dbb828a8
})<|MERGE_RESOLUTION|>--- conflicted
+++ resolved
@@ -776,7 +776,6 @@
   equal(req.method, '[Redacted]')
 })
 
-<<<<<<< HEAD
 test('redacts boolean at the top level', async ({ equal }) => {
   const stream = sink()
   const instance = pino({ redact: ['msg'] }, stream)
@@ -787,7 +786,8 @@
   const o = await once(stream, 'data')
   equal(o.s, 's')
   equal(o.msg, '[Redacted]')
-=======
+})
+
 test('child can customize redact', async ({ equal }) => {
   const stream = sink()
   const instance = pino({ redact: ['req.method', '*.headers.cookie'] }, stream)
@@ -825,5 +825,4 @@
   const { req } = await once(stream, 'data')
   equal(req.headers.cookie, 'SESSID=298zf09hf012fh2; csrftoken=u32t4o3tb3gg43; _gat=1;')
   equal(req.method, 'GET')
->>>>>>> dbb828a8
 })