'use strict'

/* eslint no-prototype-builtins: 0 */

const { EventEmitter } = require('events')
const SonicBoom = require('sonic-boom')
const flatstr = require('flatstr')
const {
  lsCacheSym,
  levelValSym,
  setLevelSym,
  getLevelSym,
  chindingsSym,
  parsedChindingsSym,
  mixinSym,
  asJsonSym,
  writeSym,
  timeSym,
  timeSliceIndexSym,
  streamSym,
  serializersSym,
  formattersSym,
  useOnlyCustomLevelsSym,
  needsMetadataGsym
} = require('./symbols')
const {
  getLevel,
  setLevel,
  isLevelEnabled,
  mappings,
  initialLsCache,
  genLsCache,
  assertNoLevelCollisions
} = require('./levels')
const {
  asChindings,
  asJson,
  buildFormatters
} = require('./tools')
const {
  version
} = require('./meta')

// note: use of class is satirical
// https://github.com/pinojs/pino/pull/433#pullrequestreview-127703127
const constructor = class Pino {}
const prototype = {
  constructor,
  child,
  bindings,
  setBindings,
  flush,
  isLevelEnabled,
  version,
  get level () { return this[getLevelSym]() },
  set level (lvl) { this[setLevelSym](lvl) },
  get levelVal () { return this[levelValSym] },
  set levelVal (n) { throw Error('levelVal is read-only') },
  [lsCacheSym]: initialLsCache,
  [writeSym]: write,
  [asJsonSym]: asJson,
  [getLevelSym]: getLevel,
  [setLevelSym]: setLevel
}

Object.setPrototypeOf(prototype, EventEmitter.prototype)

// exporting and consuming the prototype object using factory pattern fixes scoping issues with getters when serializing
module.exports = function () {
  return Object.create(prototype)
}

const resetChildingsFormatter = bindings => bindings
function child (bindings) {
  if (!bindings) {
    throw Error('missing bindings for child Pino')
  }
  const serializers = this[serializersSym]
  const formatters = this[formattersSym]
  const instance = Object.create(this)
  if (bindings.hasOwnProperty('serializers') === true) {
    instance[serializersSym] = Object.create(null)

    for (const k in serializers) {
      instance[serializersSym][k] = serializers[k]
    }
    const parentSymbols = Object.getOwnPropertySymbols(serializers)
    /* eslint no-var: off */
    for (var i = 0; i < parentSymbols.length; i++) {
      const ks = parentSymbols[i]
      instance[serializersSym][ks] = serializers[ks]
    }

    for (const bk in bindings.serializers) {
      instance[serializersSym][bk] = bindings.serializers[bk]
    }
    const bindingsSymbols = Object.getOwnPropertySymbols(bindings.serializers)
    for (var bi = 0; bi < bindingsSymbols.length; bi++) {
      const bks = bindingsSymbols[bi]
      instance[serializersSym][bks] = bindings.serializers[bks]
    }
  } else instance[serializersSym] = serializers
  if (bindings.hasOwnProperty('formatters')) {
    const { level, bindings: chindings, log } = bindings.formatters
    instance[formattersSym] = buildFormatters(
      level || formatters.level,
      chindings || resetChildingsFormatter,
      log || formatters.log
    )
  } else {
    instance[formattersSym] = buildFormatters(
      formatters.level,
      resetChildingsFormatter,
      formatters.log
    )
  }
  if (bindings.hasOwnProperty('customLevels') === true) {
    assertNoLevelCollisions(this.levels, bindings.customLevels)
    instance.levels = mappings(bindings.customLevels, instance[useOnlyCustomLevelsSym])
    genLsCache(instance)
  }
  instance[chindingsSym] = asChindings(instance, bindings)
  const childLevel = bindings.level || this.level
  instance[setLevelSym](childLevel)

  return instance
}

function bindings () {
  const chindings = this[chindingsSym]
  const chindingsJson = `{${chindings.substr(1)}}` // at least contains ,"pid":7068,"hostname":"myMac"
  const bindingsFromJson = JSON.parse(chindingsJson)
  delete bindingsFromJson.pid
  delete bindingsFromJson.hostname
  return bindingsFromJson
}

function setBindings (newBindings) {
  const chindings = asChindings(this, newBindings)
  this[chindingsSym] = chindings
  delete this[parsedChindingsSym]
}

function write (_obj, msg, num) {
  const t = this[timeSym]()
  const mixin = this[mixinSym]
<<<<<<< HEAD
  var obj
=======
  const objError = _obj instanceof Error
  let obj
>>>>>>> b06c5992

  if (_obj === undefined || _obj === null) {
    obj = mixin ? mixin({}) : {}
  } else if (_obj instanceof Error) {
    obj = Object.assign(mixin ? mixin({}) : {}, { err: _obj })
    if (msg === undefined) {
      msg = _obj.message
    }
  } else {
    obj = Object.assign(mixin ? mixin({}) : {}, _obj)
    if (msg === undefined && _obj.err) {
      msg = _obj.err.message
    }
  }

  const s = this[asJsonSym](obj, msg, num, t)

  const stream = this[streamSym]
  if (stream[needsMetadataGsym] === true) {
    stream.lastLevel = num
    stream.lastObj = obj
    stream.lastMsg = msg
    stream.lastTime = t.slice(this[timeSliceIndexSym])
    stream.lastLogger = this // for child loggers
  }
  if (stream instanceof SonicBoom) stream.write(s)
  else stream.write(flatstr(s))
}

function flush () {
  const stream = this[streamSym]
  if ('flush' in stream) stream.flush()
}<|MERGE_RESOLUTION|>--- conflicted
+++ resolved
@@ -144,12 +144,7 @@
 function write (_obj, msg, num) {
   const t = this[timeSym]()
   const mixin = this[mixinSym]
-<<<<<<< HEAD
-  var obj
-=======
-  const objError = _obj instanceof Error
   let obj
->>>>>>> b06c5992
 
   if (_obj === undefined || _obj === null) {
     obj = mixin ? mixin({}) : {}
