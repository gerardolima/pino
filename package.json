{
  "name": "pino",
  "version": "6.11.3",
  "description": "super fast, all natural json logger",
  "main": "pino.js",
  "browser": "./browser.js",
  "files": [
    "pino.js",
    "bin.js",
    "browser.js",
    "pretty.js",
    "usage.txt",
    "test",
    "docs",
    "example.js",
    "lib"
  ],
  "scripts": {
    "docs": "docsify serve",
    "browser-test": "airtap --local 8080 test/browser*test.js",
    "lint": "eslint .",
    "test": "npm run lint && tap --100 test/*test.js test/*/*test.js",
    "test-ci": "npm run lint && tap test/*test.js test/*/*test.js --coverage-report=lcovonly",
    "cov-ui": "tap --coverage-report=html test/*test.js test/*/*test.js",
    "bench": "node benchmarks/utils/runbench all",
    "bench-basic": "node benchmarks/utils/runbench basic",
    "bench-object": "node benchmarks/utils/runbench object",
    "bench-deep-object": "node benchmarks/utils/runbench deep-object",
    "bench-multi-arg": "node benchmarks/utils/runbench multi-arg",
    "bench-longs-tring": "node benchmarks/utils/runbench long-string",
    "bench-child": "node benchmarks/utils/runbench child",
    "bench-child-child": "node benchmarks/utils/runbench child-child",
    "bench-child-creation": "node benchmarks/utils/runbench child-creation",
    "bench-formatters": "node benchmarks/utils/runbench formatters",
    "update-bench-doc": "node benchmarks/utils/generate-benchmark-doc > docs/benchmarks.md"
  },
  "bin": {
    "pino": "./bin.js"
  },
  "precommit": "test",
  "repository": {
    "type": "git",
    "url": "git+https://github.com/pinojs/pino.git"
  },
  "keywords": [
    "fast",
    "logger",
    "stream",
    "json"
  ],
  "author": "Matteo Collina <hello@matteocollina.com>",
  "contributors": [
    "David Mark Clements <huperekchuno@googlemail.com>",
    "James Sumners <james.sumners@gmail.com>",
    "Thomas Watson Steen <w@tson.dk> (https://twitter.com/wa7son)"
  ],
  "license": "MIT",
  "bugs": {
    "url": "https://github.com/pinojs/pino/issues"
  },
  "homepage": "http://getpino.io",
  "devDependencies": {
    "airtap": "4.0.3",
    "benchmark": "^2.1.4",
    "bole": "^4.0.0",
    "bunyan": "^1.8.14",
    "docsify-cli": "^4.4.1",
    "eslint": "^7.17.0",
    "eslint-config-standard": "^16.0.2",
    "eslint-plugin-import": "^2.22.1",
    "eslint-plugin-node": "^11.1.0",
    "eslint-plugin-promise": "^4.2.1",
    "execa": "^5.0.0",
    "fastbench": "^1.0.1",
    "flush-write-stream": "^2.0.0",
    "import-fresh": "^3.2.1",
    "log": "^6.0.0",
    "loglevel": "^1.6.7",
    "pino-pretty": "^4.1.0",
    "pre-commit": "^1.2.2",
    "proxyquire": "^2.1.3",
    "pump": "^3.0.0",
    "semver": "^7.0.0",
    "split2": "^3.1.1",
    "steed": "^1.1.3",
    "strip-ansi": "^6.0.0",
    "tap": "^15.0.1",
    "tape": "^5.0.0",
    "through2": "^4.0.0",
    "winston": "^3.3.3"
  },
  "dependencies": {
    "fast-redact": "^3.0.0",
    "fast-safe-stringify": "^2.0.7",
    "flatstr": "^1.0.12",
    "pino-std-serializers": "^3.1.0",
    "quick-format-unescaped": "^4.0.3",
<<<<<<< HEAD
    "sonic-boom": "^1.0.0"
=======
    "sonic-boom": "^1.0.2"
>>>>>>> 317cdd93
  }
}<|MERGE_RESOLUTION|>--- conflicted
+++ resolved
@@ -95,10 +95,6 @@
     "flatstr": "^1.0.12",
     "pino-std-serializers": "^3.1.0",
     "quick-format-unescaped": "^4.0.3",
-<<<<<<< HEAD
-    "sonic-boom": "^1.0.0"
-=======
     "sonic-boom": "^1.0.2"
->>>>>>> 317cdd93
   }
 }