--- conflicted
+++ resolved
@@ -312,12 +312,8 @@
 
   var opts = {
     level: bindings.level || this.level,
-<<<<<<< HEAD
+    levelVal: isStandardLevelVal(this.levelVal) ? undefined : this.levelVal,
     serializers: bindings.hasOwnProperty('serializers') ? Object.assign(this.serializers, bindings.serializers) : this.serializers,
-=======
-    levelVal: isStandardLevelVal(this.levelVal) ? undefined : this.levelVal,
-    serializers: bindings.hasOwnProperty('serializers') ? extend(this.serializers, bindings.serializers) : this.serializers,
->>>>>>> 7cf3d8a3
     stringify: this.stringify,
     end: this.end,
     name: this.name,
